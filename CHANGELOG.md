<<<<<<< HEAD
## v1.0.0
- BREAKING CHANGE: removed all the underscores `_` prefixes from properties
- converted source code to ES2015
- build now uses Rollup
- moved from JSHint to ESLint
- updated npm dependencies
- BREAKING CHANGE: removed `parse` method from core library, you can't automatically create popper's markup using Popper.js core
- BREAKING CHANGE: simplified modifiers API, see #62 for migration instructions
=======
## v0.5.3
- 3924aa4: fixed scroll detection on Internet Explorer 11 (and probably below)
>>>>>>> 82d4cbd8

## v0.5.2
- 6691354: fixed arrow position in particular cases

## v0.5.1
- 0a79027: Added support for a reference el that is both fixed and transformed. (thanks @hgascoigne)

## v0.5.0
- f4e3659: 3rd party modifiers now can set custom styling to poppers (prep for #52)

## v0.4.2
- 566d4e6: Forgot to update the build, sorry

## v0.4.1
- 660849a: Fix calculation of popper elements' outerSizes (thanks @rafaelverger)

## v0.4.0
- 201636a: added feature to use HTML Node as popper content. Use it defining `contentType: 'node'` and `content: yourHTMLNode` (thanks @rosskevin)
- 9503e09: make sure to not add `="undefined"` when setting attributes (#39)
- minor performance improvements

## v0.3.8
- fixed problem with NPM release

## v0.3.7
- 80aa0df: fixed #25 and #36
- 70411fd: fix object check in ie (#35) (thanks @judge)

## v0.3.6

- 83a990b: fixed #34

## v0.3.5

- c1c4168: fixed #33, error when trying to create a popper inside a `form` element.

## v0.3.4

- 7e98c14: fixed destroy method
- d811684: **BREAKING CHANGE**, renamed `trigger` to `reference`, you can now access `data.offsets.reference` instead of
    `data.offsets.trigger`, and `this._reference` instead of `this._trigger`.

## v0.3.3

- 1782c39: fixed #21, problem with position of poppers when inside `fixed` parent.

## v0.3.2

- 592f4c7: revert iOS fix (it wasn't effective) - it should have fixed the repaint problems of fixed poppers during scroll  
    I'm still looking for a working fix.

## v0.3.1

- b0d77ff: don't apply x-placement attr if applyStyles modifier is disabled

## v0.3.0

- 5521b0d: added support for integration with React.js and Ember.js.  
    Now popper.js will allow you to disable DOM modifications and exposes an `onUpdate` callback you can use to export the
    popper coordinates in your framework.

## v0.2.6

- 6732353: removed shared state;

## v0.2.5

- 77677f0: round top and left coordinates to prevent blur effect;

## v0.2.4

- 35bbbc6: fixed position on scroll of `fixed` poppers on Safari Mobile;

## v0.2.3

- 7a0ae40: Fixed Git URL of NPM package;

## v0.2.2

- 2a9b804: Fixed troubles with positioning when the reference element is placed inside a relative parent and the popper is placed inside the body;<|MERGE_RESOLUTION|>--- conflicted
+++ resolved
@@ -1,4 +1,3 @@
-<<<<<<< HEAD
 ## v1.0.0
 - BREAKING CHANGE: removed all the underscores `_` prefixes from properties
 - converted source code to ES2015
@@ -7,10 +6,9 @@
 - updated npm dependencies
 - BREAKING CHANGE: removed `parse` method from core library, you can't automatically create popper's markup using Popper.js core
 - BREAKING CHANGE: simplified modifiers API, see #62 for migration instructions
-=======
+
 ## v0.5.3
 - 3924aa4: fixed scroll detection on Internet Explorer 11 (and probably below)
->>>>>>> 82d4cbd8
 
 ## v0.5.2
 - 6691354: fixed arrow position in particular cases
