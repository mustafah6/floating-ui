--- conflicted
+++ resolved
@@ -18,21 +18,13 @@
   "types": "./index.d.ts",
   "exports": {
     ".": {
-<<<<<<< HEAD
-      "import": {
-        "browser": {
-          "development": "./dist/floating-ui.dom.esm.development.js",
-          "default": "./dist/floating-ui.dom.esm.min.js"
-        },
-        "default": "./dist/floating-ui.dom.esm.js"
-      },
-      "require": "./dist/floating-ui.dom.cjs"
-=======
       "types": "./index.d.ts",
       "module": "./dist/floating-ui.dom.esm.js",
-      "import": "./dist/floating-ui.dom.mjs",
+      "import": {
+        "development": "./dist/floating-ui.dom.esm.development.js",
+        "default": "./dist/floating-ui.dom.mjs"
+      },
       "default": "./dist/floating-ui.dom.js"
->>>>>>> ee76db7d
     },
     "./package.json": "./package.json",
     "./src/index.ts": "./src/index.ts"
