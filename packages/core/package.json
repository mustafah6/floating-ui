{
  "name": "@floating-ui/core",
  "version": "0.6.1",
  "@rollingversions": {
    "baseVersion": [
      0,
      0,
      0
    ]
  },
  "description": "Positioning library for floating elements: tooltips, popovers, dropdowns, and more",
  "publishConfig": {
    "access": "public"
  },
  "main": "./dist/floating-ui.core.js",
  "module": "./dist/floating-ui.core.esm.js",
  "unpkg": "./dist/floating-ui.core.min.js",
  "types": "./index.d.ts",
  "exports": {
    ".": {
<<<<<<< HEAD
      "import": {
        "browser": {
          "development": "./dist/floating-ui.core.esm.development.js",
          "default": "./dist/floating-ui.core.esm.min.js"
        },
        "default": "./dist/floating-ui.core.esm.js"
      },
      "require": "./dist/floating-ui.core.cjs"
=======
      "types": "./index.d.ts",
      "module": "./dist/floating-ui.core.esm.js",
      "import": "./dist/floating-ui.core.mjs",
      "default": "./dist/floating-ui.core.js"
>>>>>>> ee76db7d
    },
    "./package.json": "./package.json",
    "./src/index.ts": "./src/index.ts"
  },
  "sideEffects": false,
  "files": [
    "dist/",
    "index.d.ts",
    "src/**/*.d.ts"
  ],
  "browserslist": "> 0.5%, not dead, not IE 11",
  "scripts": {
    "test": "jest test",
    "dev": "rollup -c -w",
    "build": "NODE_ENV=build rollup -c"
  },
  "author": "atomiks",
  "license": "MIT",
  "bugs": "https://github.com/floating-ui/floating-ui",
  "repository": {
    "type": "git",
    "url": "https://github.com/floating-ui/floating-ui.git",
    "directory": "packages/core"
  },
  "homepage": "https://floating-ui.com",
  "keywords": [
    "tooltip",
    "popover",
    "dropdown",
    "menu",
    "popup",
    "positioning"
  ],
  "devDependencies": {
    "@atomico/rollup-plugin-sizes": "^1.1.4",
    "@babel/preset-env": "^7.16.4",
    "@babel/preset-typescript": "^7.16.0",
    "@rollup/plugin-babel": "^5.3.0",
    "@rollup/plugin-node-resolve": "^13.0.6",
    "@rollup/plugin-replace": "^3.0.0",
    "@types/jest": "^27.0.3",
    "babel-plugin-annotate-pure-calls": "^0.4.0",
    "jest": "^27.3.1",
    "rollup": "^2.60.1",
    "rollup-plugin-terser": "^7.0.2",
    "ts-jest": "^27.0.7"
  }
}<|MERGE_RESOLUTION|>--- conflicted
+++ resolved
@@ -18,21 +18,13 @@
   "types": "./index.d.ts",
   "exports": {
     ".": {
-<<<<<<< HEAD
-      "import": {
-        "browser": {
-          "development": "./dist/floating-ui.core.esm.development.js",
-          "default": "./dist/floating-ui.core.esm.min.js"
-        },
-        "default": "./dist/floating-ui.core.esm.js"
-      },
-      "require": "./dist/floating-ui.core.cjs"
-=======
       "types": "./index.d.ts",
       "module": "./dist/floating-ui.core.esm.js",
-      "import": "./dist/floating-ui.core.mjs",
+      "import": {
+        "development": "./dist/floating-ui.core.esm.development.js",
+        "default": "./dist/floating-ui.core.mjs"
+      },
       "default": "./dist/floating-ui.core.js"
->>>>>>> ee76db7d
     },
     "./package.json": "./package.json",
     "./src/index.ts": "./src/index.ts"
